name: finish-release
on:
  workflow_call:
    inputs:
      dockerversion:
        required: true
        type: string
      release:
        required: true
        type: string
      resources:
        required: true
        type: string

jobs:
  rsync-to-lustre:
    runs-on: [self-hosted, runner1]
    steps:
      - name: rsync production snapshot to sanger lustre
        run: |
<<<<<<< HEAD
          rsync -av --delete /volumes/docker/snapshots/production/production-${{ inputs.release }} farm5:/lustre/scratch123/tol/share/goat/dev/
          rsync -av --delete /volumes/docker/resources/files/                         farm5:/lustre/scratch123/tol/share/goat/dev/files/
          /home/ubuntu/scripts/clean_goat_data.sh -d /volumes/docker/snapshots/production -r
          ssh farm /lustre/scratch123/tol/share/goat/scripts/clean_goat_data.sh -d /lustre/scratch123/tol/share/goat/dev -m  -r
=======
          rsync -av --delete /volumes/docker/snapshots/production/production-${{ inputs.release }} farm:/lustre/scratch123/tol/share/goat/dev/
          rsync -av --delete /volumes/docker/resources/files/                         farm:/lustre/scratch123/tol/share/goat/dev/files/
>>>>>>> cceef4ae

  restore-on-prod:
    runs-on: [self-hosted, runner2]
    steps:
      - name: ssh prod and restore
        run: |
          ssh tol-goat-prod-run1 "
          curl -s -X DELETE 'es1:9200/*--${{ inputs.release }}'
          curl -s -X PUT 'es1:9200/_snapshot/production-${{ inputs.release }}' \
            -H 'Content-Type: application/json' \
            -d' { \"type\": \"fs\", \"settings\": { \"location\": \"/usr/share/elasticsearch/snapshots/production/production-${{ inputs.release }}\" } }'
          curl -s -X POST 'es1:9200/_snapshot/production-${{ inputs.release }}/${{ inputs.release }}_analysis_file/_restore?wait_for_completion=true&pretty' \
            -H 'Content-Type: application/json' \
            -d' { \"indices\": \"*--${{ inputs.release }}\", \"ignore_unavailable\": true, \"include_global_state\": false, \"include_aliases\": false}'
          curl -s -X POST 'es1:9200/_snapshot/production-${{ inputs.release }}/${{ inputs.release }}_initassembly_otttolids_gensizekaryo_reglegbtkasm_status_fill/_restore?wait_for_completion=true&pretty' \
            -H 'Content-Type: application/json' \
            -d' { \"indices\": \"*--${{ inputs.release }}\", \"ignore_unavailable\": true, \"include_global_state\": false, \"include_aliases\": false}'
          "

  merge-changes:
    runs-on: [self-hosted, runner1]
    steps:
      - uses: actions/checkout@v4

      - name: Merge ${{ inputs.release }} -> main
        uses: devmasx/merge-branch@master
        with:
          type: now
          from_branch: ${{ inputs.release }}
          target_branch: main
          github_token: ${{ secrets.GITHUB_TOKEN }}

  update-s3:
    runs-on: [self-hosted, runner1]
    steps:
      - uses: actions/checkout@v4

      - name: Move sources -> previous
        run: |
          s3cmd del s3://goat/previous --recursive
          s3cmd ls s3://goat/sources --recursive | awk '{print $NF}' | \
          while read FILE; do
            s3cmd cp $FILE ${FILE/sources/previous}
          done

      - name: Copy releases/${{ inputs.release }} -> sources
        run: |
          s3cmd ls s3://goat/releases/${{ inputs.release }} --recursive | awk '{print $NF}' | \
          while read FILE; do
            s3cmd cp $FILE ${FILE/releases\/${{ inputs.release }}/sources}
          done

  restart-goat:
    runs-on: [self-hosted, runner2]
    needs:
      - restore-on-prod
    steps:
      - name: Restart goat web service
        run: |
          ssh tol-goat-prod-run1 "
          export RELEASE=${{ inputs.release }} DOCKERVERSION=${{ inputs.dockerversion }}
          bash update.sh
          "

  delete-indexes:
    runs-on: [self-hosted, runner2]
    needs:
      - restore-on-prod
    steps:
      - name: delete RELEASE indexes
        run: |
          curl -X DELETE es1:9200/*-${{ inputs.release }}<|MERGE_RESOLUTION|>--- conflicted
+++ resolved
@@ -18,16 +18,11 @@
     steps:
       - name: rsync production snapshot to sanger lustre
         run: |
-<<<<<<< HEAD
-          rsync -av --delete /volumes/docker/snapshots/production/production-${{ inputs.release }} farm5:/lustre/scratch123/tol/share/goat/dev/
-          rsync -av --delete /volumes/docker/resources/files/                         farm5:/lustre/scratch123/tol/share/goat/dev/files/
+          rsync -av --delete /volumes/docker/snapshots/production/production-${{ inputs.release }} farm:/lustre/scratch123/tol/share/goat/dev/
+          rsync -av --delete /volumes/docker/resources/files/                         farm:/lustre/scratch123/tol/share/goat/dev/files/
           /home/ubuntu/scripts/clean_goat_data.sh -d /volumes/docker/snapshots/production -r
           ssh farm /lustre/scratch123/tol/share/goat/scripts/clean_goat_data.sh -d /lustre/scratch123/tol/share/goat/dev -m  -r
-=======
-          rsync -av --delete /volumes/docker/snapshots/production/production-${{ inputs.release }} farm:/lustre/scratch123/tol/share/goat/dev/
-          rsync -av --delete /volumes/docker/resources/files/                         farm:/lustre/scratch123/tol/share/goat/dev/files/
->>>>>>> cceef4ae
-
+ 
   restore-on-prod:
     runs-on: [self-hosted, runner2]
     steps:
