name: test_status_lists
on: workflow_dispatch
env:
  RELEASE: ${{ github.ref_name }}

jobs:

  run_test:
    runs-on: self-hosted
    steps:
      - name: Get dockers
        run:  |
          docker pull genomehubs/genomehubs:latest
          docker run --rm genomehubs/genomehubs sh -c 'echo $CONTAINER_VERSION'
      - uses: actions/checkout@v3
        with:
          persist-credentials: false # otherwise, the token used is the GITHUB_TOKEN, instead of your personal access token.
          fetch-depth: 0 # otherwise, there would be errors pushing refs to the destination repository.
      - name: Check es health
        run:  curl -s "http://es1:9200/_cat/health"
      - name: Delete indices for this branch/$RELEASE
        run:  |
          curl -s -X DELETE "es1:9200/*--$RELEASE"
      - name: Restore and rename snapshot to current branch
        run:  |
          curl -s -X POST "es1:9200/_snapshot/dev/initassembly/_restore?wait_for_completion=true&pretty" \
            -H 'Content-Type: application/json' \
            -d' {
              "ignore_unavailable": true,
              "include_global_state": false,
              "include_aliases": false,
              "rename_pattern" : "--goat--202.*",
              "rename_replacement" : "--goat--${{ env.RELEASE }}"
              }'
      - name: Add ES index.mapping.nested_objects.limit 100000
        run:  |
          curl -s -X PUT "es1:9200/taxon--ncbi--goat--${RELEASE}/_settings" \
            -H 'Content-Type: application/json' \
            -d '{ "index.mapping.nested_objects.limit" : 100000 }'
      - name: update config.yaml version
        run:  |
          perl -i -plne 's/^(\s*version:) .*/$1 ${{ env.RELEASE }}/' sources/goat.yaml
      - name: genomehubs index taxon status_lists
        run:  |
          docker run --rm --network=host \
            -v `pwd`/sources:/genomehubs/sources \
            genomehubs/genomehubs:latest bash -c \
              "genomehubs index \
                --es-host http://es1:9200 \
                --taxonomy-source ncbi \
                --config-file sources/goat.yaml \
                --taxon-dir sources/status_lists \
                --taxon-lookup any --taxon-spellcheck"
      - name: genomehubs index taxon genomesizekaryotype
        run: |
          docker run --rm --network=host \
            -v `pwd`/sources:/genomehubs/sources \
            genomehubs/genomehubs:latest bash -c \
              "genomehubs index \
                --es-host http://es1:9200 \
                --taxonomy-source ncbi \
                --config-file sources/goat.yaml \
                --taxon-dir sources/genomesize_karyotype \
                --taxon-lookup any --taxon-spellcheck"
      - name: genomehubs index taxon assembly-data-taxon
        run: |
          docker run --rm --network=host \
            -v `pwd`/sources:/genomehubs/sources \
            genomehubs/genomehubs:latest bash -c \
              "genomehubs index \
                --es-host http://es1:9200 \
                --taxonomy-source ncbi \
                --config-file sources/goat.yaml \
                --taxon-dir sources/assembly-data-taxon"
      - name: genomehubs fill
        run: |
          docker run --rm --network=host \
            -v `pwd`/sources:/genomehubs/sources \
            genomehubs/genomehubs:latest bash -c \
              "genomehubs fill \
                --es-host http://es1:9200 \
                --taxonomy-source ncbi \
                --config-file sources/goat.yaml \
                --traverse-root 2759 \
                --traverse-infer-both"

      - name: restart dockers
        run: |
          mkdir -p /volumes/docker/logs/$RELEASE
          docker pull genomehubs/genomehubs-api:latest
          docker rm -f goat-api

          docker run -d \
          --restart=always \
          --net net-es \
          -p 3010:3000 \
          --user $UID:$GROUPS \
          -e GH_ORIGINS="http://172.27.18.167:8010 http://172.27.18.167 null http://localhost:8010" \
          -e GH_HUBNAME=goat -e GH_HUBPATH="/genomehubs/resources/" \
          -e GH_NODE="http://es1:9200" \
          -e GH_RELEASE=$RELEASE \
          -e GH_SOURCE=https://github.com/genomehubs/goat-data/tree/$RELEASE \
          -e GH_ACCESS_LOG=/genomehubs/logs/access.log \
          -e GH_API_URL=https://172.27.18.167:3010/api/v2 \
          -e GH_ERROR_LOG=/genomehubs/logs/error.log \
          -v /volumes/docker/logs/$RELEASE:/genomehubs/logs \
          -v /volumes/docker/resources:/genomehubs/resources \
          --name goat-api \
          genomehubs/genomehubs-api:latest

          docker pull genomehubs/goat:latest
          docker rm -f goat-ui

          docker run -d --restart always \
          --net net-es \
          -p 8010:8880 \
          --user $UID:$GROUPS \
          -e GH_CLIENT_PORT=8880 \
          -e GH_API_URL=http://172.27.18.167:3010/api/v2 \
          -e GH_SUGGESTED_TERM=Canidae \
<<<<<<< HEAD
          -e GH_BASENAME=/ \
          -e GH_SITENAME=GoaT \
          -e GH_ARCHIVE=latest \
=======
          -e GH_ARCHIVE=latest \
          -e GH_BASENAME=/ \
          -e GH_SITENAME=GoaT \
>>>>>>> 66067a1f
          --name goat-ui \
          genomehubs/goat:latest<|MERGE_RESOLUTION|>--- conflicted
+++ resolved
@@ -118,14 +118,8 @@
           -e GH_CLIENT_PORT=8880 \
           -e GH_API_URL=http://172.27.18.167:3010/api/v2 \
           -e GH_SUGGESTED_TERM=Canidae \
-<<<<<<< HEAD
           -e GH_BASENAME=/ \
           -e GH_SITENAME=GoaT \
           -e GH_ARCHIVE=latest \
-=======
-          -e GH_ARCHIVE=latest \
-          -e GH_BASENAME=/ \
-          -e GH_SITENAME=GoaT \
->>>>>>> 66067a1f
           --name goat-ui \
           genomehubs/goat:latest