--- conflicted
+++ resolved
@@ -3,11 +3,7 @@
   header: true
   name: DTOL_assembly_informatics_status_kmer_draft.tsv
   source: Darwin Tree of Life Assembly Team
-<<<<<<< HEAD
-  source_date: "2024-04-09"
-=======
   source_date: "2024-06-12"
->>>>>>> b344a688
   source_url: https://qc.tol.sanger.ac.uk/
 attributes:
   genome_size_kmer:
