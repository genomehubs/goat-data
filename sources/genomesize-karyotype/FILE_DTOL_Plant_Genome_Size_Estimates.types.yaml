--- conflicted
+++ resolved
@@ -3,11 +3,7 @@
   header: true
   name: DTOL_Plant_Genome_Size_Estimates.tsv
   source: DTOL Plant Genome Estimates Kew
-<<<<<<< HEAD
-  source_date: "2024-04-09"
-=======
   source_date: "2024-06-12"
->>>>>>> b344a688
 attributes:
   genome_size:
     type: long
