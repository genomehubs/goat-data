file:
  format: tsv
  header: true
  comment: "#"
  name: LOEWE-TBG_status.tsv
  source: Declared Status List - LOEWE-TBG
<<<<<<< HEAD
  source_date: 2023-04-18
=======
  source_date: "2024-05-20"
>>>>>>> b344a688
  source_description: Declared Status List - The LOEWE Centre for Translational Biodiversity Genomics, live spreadsheet - LOEWE-TBG_GoaT
  source_contact: Prof Dr. Michael Hiller, Prof Dr. Miklós Bálint, Senckenberg, Frankfurt, Germany
attributes:
  long_list:
    header: long_list
  other_priority:
    header: other_priority
  sequencing_status:
    header: translate_status
  sequencing_status_loewe-tbg:
    header: translate_status
  sample_collected:
    header: sample_collected
  sample_acquired:
    header: sample_acquired
  open:
    header: insdc_open
  in_progress:
    header: in_progress
  insdc_open:
    header: insdc_open
  published:
    header: published
taxonomy:
  taxon_id:
    header: ncbi_taxon_id
  species:
    header: species
  family:
    header: family
  synonym: 
    header: synonym<|MERGE_RESOLUTION|>--- conflicted
+++ resolved
@@ -4,11 +4,7 @@
   comment: "#"
   name: LOEWE-TBG_status.tsv
   source: Declared Status List - LOEWE-TBG
-<<<<<<< HEAD
-  source_date: 2023-04-18
-=======
   source_date: "2024-05-20"
->>>>>>> b344a688
   source_description: Declared Status List - The LOEWE Centre for Translational Biodiversity Genomics, live spreadsheet - LOEWE-TBG_GoaT
   source_contact: Prof Dr. Michael Hiller, Prof Dr. Miklós Bálint, Senckenberg, Frankfurt, Germany
 attributes:
@@ -39,5 +35,5 @@
     header: species
   family:
     header: family
-  synonym: 
+  synonym:
     header: synonym