--- conflicted
+++ resolved
@@ -4,11 +4,7 @@
   comment: "#"
   name: DToL_protist_priority_collected.tsv
   source: DToL Protists in Culture List
-<<<<<<< HEAD
-  source_date: "2024-04-09"
-=======
   source_date: "2024-05-20"
->>>>>>> b344a688
   source_description: DTOL Protists Collection List from DTOL Protist SWG, live spreadsheet - DToL Protists in Culture List...
   source_contact: DTOL Protist Samples Working Group
 attributes:
