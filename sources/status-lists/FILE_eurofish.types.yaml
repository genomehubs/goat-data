--- conflicted
+++ resolved
@@ -4,11 +4,7 @@
   comment: "#"
   name: EUROFISH_expanded.tsv
   source: Declared Status Lists - EUROFISH
-<<<<<<< HEAD
-  source_date: "2024-04-09"
-=======
   source_date: "2024-06-12"
->>>>>>> b344a688
   source_description: Declared Status List - EUROFISH, live spreadsheet - eurofish_all.tsv
   source_contact: Gene Myers, mpi-cbg.de
 attributes:
