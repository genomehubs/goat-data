--- conflicted
+++ resolved
@@ -4,11 +4,7 @@
   comment: "#"
   name: YGG_expanded.tsv
   source: Declared Status List - yggdrasil
-<<<<<<< HEAD
-  source_date: "2024-04-09"
-=======
   source_date: "2024-06-12"
->>>>>>> b344a688
   source_description: Declared Status List - yggdrasil, live tsv
   source_contact: Sergei Kliver
 attributes:
