file:
  format: tsv
  header: true
  comment: "#"
  name: ERGA-PIL_expanded.tsv
  source: Declared Status Lists - ERGA Pilot Project
  source_url:
<<<<<<< HEAD
  source_date: "2024-04-09"
=======
  source_date: "2024-05-20"
>>>>>>> b344a688
  source_description: Declared Status Lists - ERGA Pilot, live Spreadsheet - Pilot Project Tracker
  #source_contact:
attributes:
  long_list:
    header: long_list
  other_priority:
    header: other_priority
  family_representative:
    header: family_representative
  contributing_project_lab:
    header: contributing_project_lab
  sequencing_status:
    header: sequencing_status
  sequencing_status_erga-pil:
    header: sequencing_status
  sample_collected:
    header: sample_collected
  sample_acquired:
    header: sample_acquired
  in_progress:
    header: in_progress
  open:
    header: insdc_open
  insdc_open:
    header: insdc_open
  published:
    header: published
taxonomy:
  taxon_id:
    header: ncbi_taxon_id
  species:
    header: species<|MERGE_RESOLUTION|>--- conflicted
+++ resolved
@@ -5,11 +5,7 @@
   name: ERGA-PIL_expanded.tsv
   source: Declared Status Lists - ERGA Pilot Project
   source_url:
-<<<<<<< HEAD
-  source_date: "2024-04-09"
-=======
   source_date: "2024-05-20"
->>>>>>> b344a688
   source_description: Declared Status Lists - ERGA Pilot, live Spreadsheet - Pilot Project Tracker
   #source_contact:
 attributes:
