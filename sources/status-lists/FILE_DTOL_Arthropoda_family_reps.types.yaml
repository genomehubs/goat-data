--- conflicted
+++ resolved
@@ -4,11 +4,7 @@
   comment: "#"
   name: DTOL_Arthropoda_family_reps_expanded.tsv
   source: DTOL Arthropod Family Representatives List
-<<<<<<< HEAD
-  source_date: "2024-04-09"
-=======
   source_date: "2024-05-20"
->>>>>>> b344a688
   source_description: DTOL Arthropod Samples Working Group and NHM, live spreadsheet - DToL - Arthropod Family Representatives List
   source_contact: DTOL Arthropod SWG
 attributes:
