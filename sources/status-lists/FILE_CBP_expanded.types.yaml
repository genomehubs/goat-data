file:
  format: tsv
  header: true
  comment: "#"
  name: CBP_expanded.tsv
  source: Declared Status List - CBP
<<<<<<< HEAD
  source_date: "2024-04-09"
=======
  source_date: "2024-06-12"
>>>>>>> b344a688
  source_description: CBP Status List - Live Spreadsheet - CBP_GOAT
  source_contact: Montserrat Corominas
  source_link: https://dades.biogenoma.cat
attributes:
  long_list:
    header: long_list
  other_priority:
    header: other_priority
  family_representative:
    header: family_representative
  # contributing_project_lab:
  #   header: project
  #   translate:
  #     BGE: SSP Community Sampling
  sequencing_status_cbp:
    header: sequencing_status
    translate:
      data_generation: in_progress
      in_assembly: in_progress
      insdc_submitted: in_progress
  sequencing_status:
    header: sequencing_status
    translate:
      data_generation: in_progress
      in_assembly: in_progress
      insdc_submitted: in_progress
  sample_collected:
    header: sample_collected
  sample_acquired:
    header: sample_acquired
  in_progress:
    header: in_progress
  open:
    header: open
  insdc_open:
    header: insdc_open
  published:
    header: published
taxonomy:
  taxon_id:
    header: ncbi_taxon_id
  species:
    header: species<|MERGE_RESOLUTION|>--- conflicted
+++ resolved
@@ -4,11 +4,7 @@
   comment: "#"
   name: CBP_expanded.tsv
   source: Declared Status List - CBP
-<<<<<<< HEAD
-  source_date: "2024-04-09"
-=======
   source_date: "2024-06-12"
->>>>>>> b344a688
   source_description: CBP Status List - Live Spreadsheet - CBP_GOAT
   source_contact: Montserrat Corominas
   source_link: https://dades.biogenoma.cat
