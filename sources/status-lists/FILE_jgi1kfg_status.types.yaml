file:
  format: tsv
  header: true
  comment: "#"
  name: jgi_1kfg.tsv
  source: Declared Status List - 1KFG
<<<<<<< HEAD
  source_date: "2024-04-09"
=======
  source_date: "2024-06-12"
>>>>>>> b344a688
  source_description: Declared Status List - 1KFG, JGI GOLD API StudyId Gs000001
  source_url: https://gold.jgi.doe.gov/projects?page=1&Study.GOLD+Study+ID=Gs0000001&Project.Sequencing+Strategy=Whole+Genome+Sequencing
attributes:
  long_list:
    header: studyGoldId
    translate:
      Gs0000001: 1KFG
  sequencing_status:
    header: projectStatus
    translate:
      Permanent Draft: in_progress
      incomplete: in_progress
      targeted:
  sequencing_status_1kfg:
    header: projectStatus
    translate:
      Permanent Draft: in_progress
      incomplete: in_progress
      targeted:
  sample_collected:
    header: projectStatus
    translate:
      Permanent Draft: 1KFG
      incomplete: 1KFG
      targeted:
  sample_acquired:
    header: projectStatus
    translate:
      Permanent Draft: 1KFG
      incomplete: 1KFG
      targeted:
  in_progress:
    header: projectStatus
    translate:
      Permanent Draft: 1KFG
      incomplete: 1KFG
      targeted:
taxonomy:
  taxon_id:
    header: ncbiTaxId<|MERGE_RESOLUTION|>--- conflicted
+++ resolved
@@ -4,11 +4,7 @@
   comment: "#"
   name: jgi_1kfg.tsv
   source: Declared Status List - 1KFG
-<<<<<<< HEAD
-  source_date: "2024-04-09"
-=======
   source_date: "2024-06-12"
->>>>>>> b344a688
   source_description: Declared Status List - 1KFG, JGI GOLD API StudyId Gs000001
   source_url: https://gold.jgi.doe.gov/projects?page=1&Study.GOLD+Study+ID=Gs0000001&Project.Sequencing+Strategy=Whole+Genome+Sequencing
 attributes:
