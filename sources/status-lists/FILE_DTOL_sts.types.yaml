file:
  format: tsv
  header: true
  comment: "#"
  name: sts.tsv
  source: Declared Status Lists - DTOL STS
<<<<<<< HEAD
  source_date: "2024-04-09"
=======
  source_date: "2024-06-12"
>>>>>>> b344a688
  source_description: Declared Status Lists - DTOL Samples Tracking System
  #source_contact: https://sts.tol.sanger.ac.uk
  source_url: https://sts.tol.sanger.ac.uk/api/v1/swagger
attributes:
  # family_representative: this is coming from GoaT on STS, so its redundant to source from here
  #   header: family_representative
  #   separator:
  #     - ","
  long_list:
    header: project_code
    separator:
      - ","
    translate:
      "['DTOL']": DTOL
      "['ASG']": ASG
      "['VGP']": VGP
      "['ERGAPI']": ERGA-PIL
      "['BLAX', 'DTOL']": DTOL
      "['DTOL', 'DURB']": DTOL
      "['DTOL', 'LAWN']": DTOL
      "['DTOL', 'MEIER']": DTOL
      "['DTOL', 'RND']": DTOL
      "['ASG', 'DTOL']": ASG, DTOL
      "['DTOL', 'VGP']": DTOL, VGP
      "['BLAX']": ""
      "['RND']": ""
      "['DURB']": ""
  sequencing_status:
    header: sequencing_status_simple
    separator:
      - ","
  sequencing_status_asg:
    header: sequencing_status_asg
    separator:
      - ","
  sequencing_status_dtol:
    header: sequencing_status_dtol
    separator:
      - ","
  sequencing_status_erga-pil:
    header: sequencing_status_ergapi
    separator:
      - ","
  sequencing_status_vgp:
    header: sequencing_status_vgp
    separator:
      - ","
  # sequencing_status_berri:
  #   header: sequencing_status_berri
  #   separator:
  #     - ","
  # sequencing_status_blax:
  #   header: sequencing_status_blax
  #   separator:
  #     - ","
  # sequencing_status_durb:
  #   header: sequencing_status_durb
  #   separator:
  #     - ","
  # sequencing_status_rnd:
  #   header: sequencing_status_rnd
  #   separator:
  #     - ","
  # sequencing_status_lawn:
  #   header: sequencing_status_lawn
  #   separator:
  #     - ","
  # sequencing_status_meier:
  #   header: sequencing_status_meier
  #   separator:
  #     - ","
  # sequencing_status_misk:
  #   header: sequencing_status_misk
  #   separator:
  #     - ","
  sample_collected:
    header: sample_collected
    separator:
      - ","
    translate:
      ERGAPI: ERGA-PIL
      BLAX: ""
      DURB: ""
      LAWN: ""
      MEIER: ""
      RND: ""
  sample_acquired:
    header: sample_acquired
    separator:
      - ","
    translate:
      ERGAPI: ERGA-PIL
      BLAX: ""
      DURB: ""
      LAWN: ""
      MEIER: ""
      RND: ""
  in_progress:
    header: in_progress
    separator:
      - ","
    translate:
      ERGAPI: ERGA-PIL
      BLAX: ""
      DURB: ""
      LAWN: ""
      MEIER: ""
      RND: ""
  sample_collected_by:
    translate:
      DALHOUSIE UNIVERSITY: DALU
      GEOMAR HELMHOLTZ CENTRE: GHC
      MARINE BIOLOGICAL ASSOCIATION: MBA
      NATURAL HISTORY MUSEUM: NHM
      NOVA SOUTHEASTERN UNIVERSITY: NSU
      PORTLAND STATE UNIVERSITY: PSU
      QUEEN MARY UNIVERSITY OF LONDON: QMUL
      ROYAL BOTANIC GARDEN EDINBURGH: RBGE
      ROYAL BOTANIC GARDENS KEW: KEW
      SANGER INSTITUTE: SAN
      UNIVERSITY OF BRITISH COLUMBIA: UBC
      UNIVERSITY OF DERBY: DERB
      UNIVERSITY OF OXFORD: OXF
      UNIVERSITY OF VIENNA (CEPHALOPOD): VIEN
      UNIVERSITY OF VIENNA (MOLLUSC): VIEN
    header: submitted_gals
    separator: ","
  resampling_required:
    header: material_status
    translate:
      RECOLLECTION_REQUIRED: 'DTOL'
      WAITING_FOR_NEW_SEQUENCING: ""
      OVERRIDE_DATA_COMPLETION: ""
  number_acquired:
    header: sample_count
taxonomy:
  taxon_id:
    header: taxon_id<|MERGE_RESOLUTION|>--- conflicted
+++ resolved
@@ -4,11 +4,7 @@
   comment: "#"
   name: sts.tsv
   source: Declared Status Lists - DTOL STS
-<<<<<<< HEAD
-  source_date: "2024-04-09"
-=======
   source_date: "2024-06-12"
->>>>>>> b344a688
   source_description: Declared Status Lists - DTOL Samples Tracking System
   #source_contact: https://sts.tol.sanger.ac.uk
   source_url: https://sts.tol.sanger.ac.uk/api/v1/swagger
@@ -139,7 +135,7 @@
   resampling_required:
     header: material_status
     translate:
-      RECOLLECTION_REQUIRED: 'DTOL'
+      RECOLLECTION_REQUIRED: "DTOL"
       WAITING_FOR_NEW_SEQUENCING: ""
       OVERRIDE_DATA_COMPLETION: ""
   number_acquired:
