file:
  format: tsv
  header: true
  comment: "#"
  name: vgp.tsv
  source: Declared Status List - VGP
<<<<<<< HEAD
  source_date: "2024-04-09"
=======
  source_date: "2024-06-12"
>>>>>>> b344a688
  source_description: Declared Status List - VGP Project tracker yaml file in github/vgl-hub/genome-portal
  # source_contact:
  source_url: https://github.com/vgl-hub/genome-portal/blob/master/_data/table_tracker.yml
attributes:
  sequencing_status:
    translate:
      0-data_queued: sample_acquired
      1-DNA_isolation: in_progress
      2-data_progress: in_progress
      3-data_done: in_progress
      4-asm_progress: in_progress
      5-asm_done: in_progress
      6-asm_curation: in_progress
      7-asm_curated: in_progress
      8-NCBI: insdc_open
    header: status
  sequencing_status_vgp:
    translate:
      0-data_queued: sample_acquired
      1-DNA_isolation: in_progress
      2-data_progress: in_progress
      3-data_done: in_progress
      4-asm_progress: in_progress
      5-asm_done: in_progress
      6-asm_curation: in_progress
      7-asm_curated: in_progress
      8-NCBI: insdc_open
    header: status
  long_list:
    header: sample_collected
  other_priority:
    header: vgp_phase
    translate:
      phase1: VGP
  sample_collected:
    header: sample_collected
  sample_acquired:
    header: sample_acquired
  in_progress:
    header: in_progress
  insdc_open:
    header: insdc_open
  published:
    header: published
taxonomy:
  taxon_id:
    header: taxon_id<|MERGE_RESOLUTION|>--- conflicted
+++ resolved
@@ -4,11 +4,7 @@
   comment: "#"
   name: vgp.tsv
   source: Declared Status List - VGP
-<<<<<<< HEAD
-  source_date: "2024-04-09"
-=======
   source_date: "2024-06-12"
->>>>>>> b344a688
   source_description: Declared Status List - VGP Project tracker yaml file in github/vgl-hub/genome-portal
   # source_contact:
   source_url: https://github.com/vgl-hub/genome-portal/blob/master/_data/table_tracker.yml
