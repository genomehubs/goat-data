--- conflicted
+++ resolved
@@ -4,11 +4,7 @@
   comment: "#"
   name: EBPN_expanded.tsv
   source: Declared Status Lists - EBPN
-<<<<<<< HEAD
-  source_date: "2024-04-09"
-=======
   source_date: "2024-06-12"
->>>>>>> b344a688
   source_description: Declared Status Lists - Earth Biogenome Project Norway (EBP-Nor) - live spreadsheet - EBP-Nor_all_goat
   source_contact: Ole K. Tørresen - University of Oslo
 attributes:
