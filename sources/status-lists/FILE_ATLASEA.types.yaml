--- conflicted
+++ resolved
@@ -4,11 +4,7 @@
   comment: "#"
   name: ATLASEA_expanded.tsv
   source: Declared Status List - ATLASEA
-<<<<<<< HEAD
-  source_date: "2024-04-09"
-=======
   source_date: "2024-06-12"
->>>>>>> b344a688
   source_description: AtlaSea (France ERGA Partner Branch) Status List, live spreadsheet
   source_contact: "Hugues Roest Crollius, Institut de Biologie de l'ENS (IBENS), France"
 attributes:
