--- conflicted
+++ resolved
@@ -4,11 +4,7 @@
   comment: "#"
   name: OG_expanded.tsv
   source: Declared Status List - OG
-<<<<<<< HEAD
-  source_date: "2024-04-09"
-=======
   source_date: "2024-05-20"
->>>>>>> b344a688
   source_description: Ocean Genomes Status List, live spreadsheet
   source_contact: Shannon Corrigan, Minderoo Ocean Omics Centre at University of Western Australia Crawley Perth Australia
 attributes:
