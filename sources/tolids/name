file:
<<<<<<< HEAD
  source_date: "2024-04-09"
=======
  source_date: "2024-06-12"
>>>>>>> b344a688
<|MERGE_RESOLUTION|>--- conflicted
+++ resolved
@@ -1,6 +1,2 @@
 file:
-<<<<<<< HEAD
-  source_date: "2024-04-09"
-=======
-  source_date: "2024-06-12"
->>>>>>> b344a688
+  source_date: "2024-06-12"