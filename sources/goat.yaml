common:
  hub:
    name: goat
<<<<<<< HEAD
    path: /genomehubs/resources
    version: 2022.04.06
  es:
    path: /genomehubs/resources/es
  taxonomy:
    path: /genomehubs/resources/taxdump
=======
    path: ~/genomehubsrun/resources
    version: 2022.04.11
  es:
    path: ~/genomehubsrun/resources/es
  taxonomy:
    path: ~/genomehubsrun/resources/taxdump
    url: https://ftp.ncbi.nlm.nih.gov/pub/taxonomy/new_taxdump/new_taxdump.tar.gz
    file:
      - names.dmp
      - nodes.dmp
>>>>>>> fcb334de
fill: {}
index: {}
init: {}<|MERGE_RESOLUTION|>--- conflicted
+++ resolved
@@ -1,25 +1,16 @@
 common:
   hub:
     name: goat
-<<<<<<< HEAD
     path: /genomehubs/resources
-    version: 2022.04.06
+    version: 2022.04.11
   es:
     path: /genomehubs/resources/es
   taxonomy:
     path: /genomehubs/resources/taxdump
-=======
-    path: ~/genomehubsrun/resources
-    version: 2022.04.11
-  es:
-    path: ~/genomehubsrun/resources/es
-  taxonomy:
-    path: ~/genomehubsrun/resources/taxdump
-    url: https://ftp.ncbi.nlm.nih.gov/pub/taxonomy/new_taxdump/new_taxdump.tar.gz
+    url:  https://ftp.ncbi.nlm.nih.gov/pub/taxonomy/new_taxdump/new_taxdump.tar.gz
     file:
       - names.dmp
       - nodes.dmp
->>>>>>> fcb334de
 fill: {}
 index: {}
 init: {}