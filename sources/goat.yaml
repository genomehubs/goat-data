common:
  hub:
    name: goat
    path: /genomehubs/resources
<<<<<<< HEAD
    version: 2022.12.02
=======
    version: 2022.12.05
>>>>>>> 7e281901
  es:
    path: /genomehubs/resources/es
  taxonomy:
    path: /tmp/new_taxdump
    url:  https://ftp.ncbi.nlm.nih.gov/pub/taxonomy/new_taxdump/new_taxdump.tar.gz
    file:
      - names.dmp
      - nodes.dmp
fill: {}
index: {}
init: {}<|MERGE_RESOLUTION|>--- conflicted
+++ resolved
@@ -2,11 +2,7 @@
   hub:
     name: goat
     path: /genomehubs/resources
-<<<<<<< HEAD
-    version: 2022.12.02
-=======
     version: 2022.12.05
->>>>>>> 7e281901
   es:
     path: /genomehubs/resources/es
   taxonomy:
